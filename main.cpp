#include <iostream>
#include <string>
#include <vector>
#include <fstream> 
#include <memory> // For shared_ptr, dynamic_pointer_cast
#include "Lexer.h"  // Assumed to provide Token, TokenType, tokenTypeToString, and Lexer class
#include "Parser.h" // Provides ASTNode derived classes and Parser class
<<<<<<< HEAD
#include "transpiler.h"
=======
#include "Transpiler.h"
using namespace std;
>>>>>>> 5533efbb

// Helper to print indentation
void printIndent(int indent) {
    for (int i = 0; i < indent; ++i) {
        cout << "  ";
    }
}

// Forward declaration for printAST as some nodes might recursively call it for children
void printAST(const shared_ptr<ASTNode>& node, int indent = 0);

// Specialized print functions for clarity or if dynamic_cast is too verbose in a switch
void printProgramNode(const shared_ptr<ProgramNode>& node, int indent) {
    printIndent(indent);
    cout << "(" << node->type_name << ")" << endl;
    for (const auto& stmt : node->getStatements()) {
        printAST(stmt, indent + 1);
    }
}

void printBlockNode(const shared_ptr<BlockNode>& node, int indent) {
    printIndent(indent);
    cout << "(" << node->type_name << ")" << endl;
    for (const auto& stmt : node->getStatements()) {
        printAST(stmt, indent + 1);
    }
}

void printExpressionStatementNode(const shared_ptr<ExpressionStatementNode>& node, int indent) {
    printIndent(indent);
    cout << "(" << node->type_name << ")" << endl;
    printAST(node->getExpression(), indent + 1);
}

void printIfNode(const shared_ptr<IfNode>& node, int indent) {
    printIndent(indent);
    cout << "(" << node->type_name << ")" << endl;
    printIndent(indent + 1); cout << "Condition:" << endl;
    printAST(node->getCondition(), indent + 2);
    printIndent(indent + 1); cout << "ThenBranch:" << endl;
    printAST(node->getThenBranch(), indent + 2);
    if (node->getElseBranch()) {
        printIndent(indent + 1); cout << "ElseBranch:" << endl;
        printAST(node->getElseBranch(), indent + 2);
    }
}

void printWhileNode(const shared_ptr<WhileNode>& node, int indent) {
    printIndent(indent);
    cout << "(" << node->type_name << ")" << endl;
    printIndent(indent + 1); cout << "Condition:" << endl;
    printAST(node->getCondition(), indent + 2);
    printIndent(indent + 1); cout << "Body:" << endl;
    printAST(node->getBody(), indent + 2);
}

void printForNode(const shared_ptr<ForNode>& node, int indent) {
    printIndent(indent);
    cout << "(" << node->type_name << ")" << endl;
    if (node->getInitializer()) {
        printIndent(indent + 1); cout << "Initializer:" << endl;
        printAST(node->getInitializer(), indent + 2);
    }
    if (node->getCondition()) {
        printIndent(indent + 1); cout << "Condition:" << endl;
        printAST(node->getCondition(), indent + 2);
    }
    if (node->getIncrement()) {
        printIndent(indent + 1); cout << "Increment:" << endl;
        printAST(node->getIncrement(), indent + 2);
    }
    printIndent(indent + 1); cout << "Body:" << endl;
    printAST(node->getBody(), indent + 2);
}

void printReturnNode(const shared_ptr<ReturnNode>& node, int indent) {
    printIndent(indent);
    cout << "(" << node->type_name << ")" << endl;
    if (node->getReturnValue()) {
        printIndent(indent + 1); cout << "Value:" << endl;
        printAST(node->getReturnValue(), indent + 2);
    }
}

void printVariableDeclarationNode(const shared_ptr<VariableDeclarationNode>& node, int indent) {
    printIndent(indent);
    cout << "(" << node->type_name << "): "
              << node->getDeclaredType() << " " << node->getName() << endl;
    if (node->getInitializer()) {
        printIndent(indent + 1); cout << "Initializer:" << endl;
        printAST(node->getInitializer(), indent + 2);
    }
}

void printFunctionDeclarationNode(const shared_ptr<FunctionDeclarationNode>& node, int indent) {
    printIndent(indent);
    cout << "(" << node->type_name << "): "
              << node->getDeclaredType() << " " << node->getName() << "(";
    const auto& paramNames = node->getParamNames();
    const auto& paramTypes = node->getParamTypes();
    for (size_t i = 0; i < paramNames.size(); ++i) {
        cout << paramTypes[i] << " " << paramNames[i] << (i < paramNames.size() - 1 ? ", " : "");
    }
    cout << ")" << endl;
    if (node->getBody()) {
        printIndent(indent + 1); cout << "Body:" << endl;
        printAST(node->getBody(), indent + 2);
    } else {
        printIndent(indent + 1); cout << "(Forward Declaration / No Body)" << endl;
    }
}

void printAssignmentStatementNode(const shared_ptr<AssignmentStatementNode>& node, int indent) {
    printIndent(indent);
    cout << "(" << node->type_name << ")" << endl;
    printAST(node->getAssignment(), indent + 1); // Print the inner AssignmentNode
}

void printAssignmentNode(const shared_ptr<AssignmentNode>& node, int indent) {
    printIndent(indent);
    cout << "(" << node->type_name << "): " << node->getTargetName() << " =" << endl;
    printIndent(indent + 1); cout << "Value:" << endl;
    printAST(node->getValue(), indent + 2);
}

void printBinaryExpressionNode(const shared_ptr<BinaryExpressionNode>& node, int indent) {
    printIndent(indent);
    cout << "(" << node->type_name << "): Operator '" << node->getOperator() << "'" << endl;
    printIndent(indent + 1); cout << "Left:" << endl;
    printAST(node->getLeft(), indent + 2);
    printIndent(indent + 1); cout << "Right:" << endl;
    printAST(node->getRight(), indent + 2);
}

void printUnaryExpressionNode(const shared_ptr<UnaryExpressionNode>& node, int indent) {
    printIndent(indent);
    cout << "(" << node->type_name << "): Operator '" << node->getOperator() << "'" << endl;
    printIndent(indent + 1); cout << "Operand:" << endl;
    printAST(node->getOperand(), indent + 2);
}

void printIdentifierNode(const shared_ptr<IdentifierNode>& node, int indent) {
    printIndent(indent);
    cout << "(" << node->type_name << "): " << node->getName() << endl;
}

void printFunctionCallNode(const shared_ptr<FunctionCallNode>& node, int indent) {
    printIndent(indent);
    cout << "(" << node->type_name << "): " << node->getFunctionName() << endl;
    const auto& args = node->getArguments();
    if (!args.empty()) {
        printIndent(indent + 1); cout << "Arguments:" << endl;
        for (const auto& arg : args) {
            printAST(arg, indent + 2);
        }
    }
}

void printStringLiteralNode(const shared_ptr<StringLiteralNode>& node, int indent) {
    printIndent(indent);
    cout << "(" << node->type_name << "): \"" << node->getValue() << "\"" << endl;
}

void printCharLiteralNode(const shared_ptr<CharLiteralNode>& node, int indent) {
    printIndent(indent);
    cout << "(" << node->type_name << "): '" << node->getValue() << "'" << endl;
}

void printNumberNode(const shared_ptr<NumberNode>& node, int indent) {
    printIndent(indent);
    cout << "(" << node->type_name << "): " << node->getValue() << endl;
}

void printBooleanNode(const shared_ptr<BooleanNode>& node, int indent) {
    printIndent(indent);
    cout << "(" << node->type_name << "): " << (node->getValue() ? "true" : "false") << endl;
}

void printAST(const shared_ptr<ASTNode>& node, int indent) {
    if (!node) {
        printIndent(indent);
        cout << "(nullptr)" << endl;
        return;
    }

    // Using dynamic_pointer_cast to determine the type and call specialized printers
    // This is safer and more object-oriented than relying on node->type_name string comparisons directly for logic.
    if (auto p = dynamic_pointer_cast<ProgramNode>(node)) printProgramNode(p, indent);
    else if (auto p = dynamic_pointer_cast<BlockNode>(node)) printBlockNode(p, indent);
    else if (auto p = dynamic_pointer_cast<ExpressionStatementNode>(node)) printExpressionStatementNode(p, indent);
    else if (auto p = dynamic_pointer_cast<IfNode>(node)) printIfNode(p, indent);
    else if (auto p = dynamic_pointer_cast<WhileNode>(node)) printWhileNode(p, indent);
    else if (auto p = dynamic_pointer_cast<ForNode>(node)) printForNode(p, indent);
    else if (auto p = dynamic_pointer_cast<ReturnNode>(node)) printReturnNode(p, indent);
    else if (auto p = dynamic_pointer_cast<BreakNode>(node)) { printIndent(indent); cout << "BreakNode (" << p->type_name << ")" << endl; }
    else if (auto p = dynamic_pointer_cast<ContinueNode>(node)) { printIndent(indent); cout << "ContinueNode (" << p->type_name << ")" << endl; }
    else if (auto p = dynamic_pointer_cast<VariableDeclarationNode>(node)) printVariableDeclarationNode(p, indent);
    else if (auto p = dynamic_pointer_cast<FunctionDeclarationNode>(node)) printFunctionDeclarationNode(p, indent);
    else if (auto p = dynamic_pointer_cast<AssignmentStatementNode>(node)) printAssignmentStatementNode(p, indent);
    else if (auto p = dynamic_pointer_cast<AssignmentNode>(node)) printAssignmentNode(p, indent);
    else if (auto p = dynamic_pointer_cast<BinaryExpressionNode>(node)) printBinaryExpressionNode(p, indent);
    else if (auto p = dynamic_pointer_cast<UnaryExpressionNode>(node)) printUnaryExpressionNode(p, indent);
    else if (auto p = dynamic_pointer_cast<IdentifierNode>(node)) printIdentifierNode(p, indent);
    else if (auto p = dynamic_pointer_cast<FunctionCallNode>(node)) printFunctionCallNode(p, indent);
    else if (auto p = dynamic_pointer_cast<StringLiteralNode>(node)) printStringLiteralNode(p, indent);
    else if (auto p = dynamic_pointer_cast<CharLiteralNode>(node)) printCharLiteralNode(p, indent);
    else if (auto p = dynamic_pointer_cast<NumberNode>(node)) printNumberNode(p, indent);
    else if (auto p = dynamic_pointer_cast<BooleanNode>(node)) printBooleanNode(p, indent);
    else {
        printIndent(indent);
        cout << "Unknown or unhandled ASTNode type: " << (node->type_name.empty() ? "(no type_name)" : node->type_name) << endl;
        // Generic child printing for unhandled complex nodes
        if(!node->getChildren().empty()){
            printIndent(indent + 1);
            cout << "Generic Children:" << endl;
            for(const auto& child : node->getChildren()){
                printAST(child, indent + 2);
            }
        }
    }
}


int main() {
    string source_code = R"(
        int calculateSum(int a, int b) {
            int result;
            result = a + b;
            return result;
        }

        void main() {
            int x = 10;
            int y;
            y = 20;
            if (x > 5) {
                x = x + (y * 2);
                calculateSum(x, y); // Expression statement with function call
            } else {
                x = 0;
            }
            while (x < 15) {
                x = x + 1;
            }
            for (int i = 0; i < 3; i = i + 1) {
                y = y - 1;
            }
            return 0; // Return with no value (void context)
        }
    )";

    Lexer lexer(source_code);
    vector<Token> tokens = lexer.tokenize();

    cout << "=== Tokens ===\n";
    for (const auto& token : tokens) {
        cout << "Token: '" << token.value << "'"
                  << "\tType: " << tokenTypeToString(token.type) // Assumes tokenTypeToString is in Lexer.h
                  << "\t(Line: " << token.line
                  << ", Col: " << token.col << ")\n";
    }
    cout << endl;

    Parser parser(tokens);
    // parser.parse() now returns shared_ptr<ProgramNode>
    shared_ptr<ProgramNode> ast_root = parser.parse();

    cout << "=== AST ===\n";
    if (ast_root) {
        printAST(ast_root);
    } else {
        cout << "Parsing failed to produce an AST root." << endl;
    }

    cout << "\n=== Python Code ===\n";
    Transpiler transpiler(ast_root);
    string python_code = transpiler.transpile();
    cout << python_code;

    // Write to converted.py
    std::ofstream outFile("Converted.py");
    if (outFile) {
        outFile << python_code;
        outFile.close();
        std::cout << "\nPython code written to Converted.py\n";
    } else {
        std::cerr << "Failed to open converted.py for writing.\n";
    }

Transpiler transpiler;
std::string code = transpiler.transpile(ast_root);


std::cout << "=== Transpiled Python Code ===\n" << code << std::endl;

    return 0;
}<|MERGE_RESOLUTION|>--- conflicted
+++ resolved
@@ -5,12 +5,9 @@
 #include <memory> // For shared_ptr, dynamic_pointer_cast
 #include "Lexer.h"  // Assumed to provide Token, TokenType, tokenTypeToString, and Lexer class
 #include "Parser.h" // Provides ASTNode derived classes and Parser class
-<<<<<<< HEAD
 #include "transpiler.h"
-=======
 #include "Transpiler.h"
 using namespace std;
->>>>>>> 5533efbb
 
 // Helper to print indentation
 void printIndent(int indent) {
@@ -282,22 +279,7 @@
     if (ast_root) {
         printAST(ast_root);
     } else {
-        cout << "Parsing failed to produce an AST root." << endl;
-    }
-
-    cout << "\n=== Python Code ===\n";
-    Transpiler transpiler(ast_root);
-    string python_code = transpiler.transpile();
-    cout << python_code;
-
-    // Write to converted.py
-    std::ofstream outFile("Converted.py");
-    if (outFile) {
-        outFile << python_code;
-        outFile.close();
-        std::cout << "\nPython code written to Converted.py\n";
-    } else {
-        std::cerr << "Failed to open converted.py for writing.\n";
+        std::cout << "Parsing failed to produce an AST root." << std::endl;
     }
 
 Transpiler transpiler;
