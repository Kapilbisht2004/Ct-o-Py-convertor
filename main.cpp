#include <iostream>
#include <string>
#include <vector>
#include <fstream> 
#include <memory> // For shared_ptr, dynamic_pointer_cast
#include "Lexer.h"  // Assumed to provide Token, TokenType, tokenTypeToString, and Lexer class
#include "Parser.h" // Provides ASTNode derived classes and Parser class
#include "transpiler.h"
#include "Transpiler.h"
using namespace std;

// Helper to print indentation
void printIndent(int indent) {
    for (int i = 0; i < indent; ++i) {
        cout << "  ";
    }
}

// Forward declaration for printAST as some nodes might recursively call it for children
void printAST(const shared_ptr<ASTNode>& node, int indent = 0);

// Specialized print functions for clarity or if dynamic_cast is too verbose in a switch
void printProgramNode(const shared_ptr<ProgramNode>& node, int indent) {
    printIndent(indent);
    cout << "(" << node->type_name << ")" << endl;
    for (const auto& stmt : node->getStatements()) {
        printAST(stmt, indent + 1);
    }
}

void printBlockNode(const shared_ptr<BlockNode>& node, int indent) {
    printIndent(indent);
    cout << "(" << node->type_name << ")" << endl;
    for (const auto& stmt : node->getStatements()) {
        printAST(stmt, indent + 1);
    }
}

void printExpressionStatementNode(const shared_ptr<ExpressionStatementNode>& node, int indent) {
    printIndent(indent);
    cout << "(" << node->type_name << ")" << endl;
    printAST(node->getExpression(), indent + 1);
}

void printIfNode(const shared_ptr<IfNode>& node, int indent) {
    printIndent(indent);
    cout << "(" << node->type_name << ")" << endl;
    printIndent(indent + 1); cout << "Condition:" << endl;
    printAST(node->getCondition(), indent + 2);
    printIndent(indent + 1); cout << "ThenBranch:" << endl;
    printAST(node->getThenBranch(), indent + 2);
    if (node->getElseBranch()) {
        printIndent(indent + 1); cout << "ElseBranch:" << endl;
        printAST(node->getElseBranch(), indent + 2);
    }
}

void printWhileNode(const shared_ptr<WhileNode>& node, int indent) {
    printIndent(indent);
    cout << "(" << node->type_name << ")" << endl;
    printIndent(indent + 1); cout << "Condition:" << endl;
    printAST(node->getCondition(), indent + 2);
    printIndent(indent + 1); cout << "Body:" << endl;
    printAST(node->getBody(), indent + 2);
}

void printForNode(const shared_ptr<ForNode>& node, int indent) {
    printIndent(indent);
    cout << "(" << node->type_name << ")" << endl;
    if (node->getInitializer()) {
        printIndent(indent + 1); cout << "Initializer:" << endl;
        printAST(node->getInitializer(), indent + 2);
    }
    if (node->getCondition()) {
        printIndent(indent + 1); cout << "Condition:" << endl;
        printAST(node->getCondition(), indent + 2);
    }
    if (node->getIncrement()) {
        printIndent(indent + 1); cout << "Increment:" << endl;
        printAST(node->getIncrement(), indent + 2);
    }
    printIndent(indent + 1); cout << "Body:" << endl;
    printAST(node->getBody(), indent + 2);
}

void printReturnNode(const shared_ptr<ReturnNode>& node, int indent) {
    printIndent(indent);
    cout << "(" << node->type_name << ")" << endl;
    if (node->getReturnValue()) {
        printIndent(indent + 1); cout << "Value:" << endl;
        printAST(node->getReturnValue(), indent + 2);
    }
}

void printVariableDeclarationNode(const shared_ptr<VariableDeclarationNode>& node, int indent) {
    printIndent(indent);
    cout << "(" << node->type_name << "): "
              << node->getDeclaredType() << " " << node->getName() << endl;
    if (node->getInitializer()) {
        printIndent(indent + 1); cout << "Initializer:" << endl;
        printAST(node->getInitializer(), indent + 2);
    }
}

void printFunctionDeclarationNode(const shared_ptr<FunctionDeclarationNode>& node, int indent) {
    printIndent(indent);
    cout << "(" << node->type_name << "): "
              << node->getDeclaredType() << " " << node->getName() << "(";
    const auto& paramNames = node->getParamNames();
    const auto& paramTypes = node->getParamTypes();
    for (size_t i = 0; i < paramNames.size(); ++i) {
        cout << paramTypes[i] << " " << paramNames[i] << (i < paramNames.size() - 1 ? ", " : "");
    }
    cout << ")" << endl;
    if (node->getBody()) {
        printIndent(indent + 1); cout << "Body:" << endl;
        printAST(node->getBody(), indent + 2);
    } else {
        printIndent(indent + 1); cout << "(Forward Declaration / No Body)" << endl;
    }
}

void printAssignmentStatementNode(const shared_ptr<AssignmentStatementNode>& node, int indent) {
    printIndent(indent);
    cout << "(" << node->type_name << ")" << endl;
    printAST(node->getAssignment(), indent + 1); // Print the inner AssignmentNode
}

void printAssignmentNode(const shared_ptr<AssignmentNode>& node, int indent) {
    printIndent(indent);
    cout << "(" << node->type_name << "): " << node->getTargetName() << " =" << endl;
    printIndent(indent + 1); cout << "Value:" << endl;
    printAST(node->getValue(), indent + 2);
}

void printBinaryExpressionNode(const shared_ptr<BinaryExpressionNode>& node, int indent) {
    printIndent(indent);
    cout << "(" << node->type_name << "): Operator '" << node->getOperator() << "'" << endl;
    printIndent(indent + 1); cout << "Left:" << endl;
    printAST(node->getLeft(), indent + 2);
    printIndent(indent + 1); cout << "Right:" << endl;
    printAST(node->getRight(), indent + 2);
}

void printUnaryExpressionNode(const shared_ptr<UnaryExpressionNode>& node, int indent) {
    printIndent(indent);
    cout << "(" << node->type_name << "): Operator '" << node->getOperator() << "'" << endl;
    printIndent(indent + 1); cout << "Operand:" << endl;
    printAST(node->getOperand(), indent + 2);
}

void printIdentifierNode(const shared_ptr<IdentifierNode>& node, int indent) {
    printIndent(indent);
    cout << "(" << node->type_name << "): " << node->getName() << endl;
}

void printFunctionCallNode(const shared_ptr<FunctionCallNode>& node, int indent) {
    printIndent(indent);
    cout << "(" << node->type_name << "): " << node->getFunctionName() << endl;
    const auto& args = node->getArguments();
    if (!args.empty()) {
        printIndent(indent + 1); cout << "Arguments:" << endl;
        for (const auto& arg : args) {
            printAST(arg, indent + 2);
        }
    }
}

void printStringLiteralNode(const shared_ptr<StringLiteralNode>& node, int indent) {
    printIndent(indent);
    cout << "(" << node->type_name << "): \"" << node->getValue() << "\"" << endl;
}

void printCharLiteralNode(const shared_ptr<CharLiteralNode>& node, int indent) {
    printIndent(indent);
    cout << "(" << node->type_name << "): '" << node->getValue() << "'" << endl;
}

void printNumberNode(const shared_ptr<NumberNode>& node, int indent) {
    printIndent(indent);
    cout << "(" << node->type_name << "): " << node->getValue() << endl;
}

void printBooleanNode(const shared_ptr<BooleanNode>& node, int indent) {
    printIndent(indent);
    cout << "(" << node->type_name << "): " << (node->getValue() ? "true" : "false") << endl;
}

void printAST(const shared_ptr<ASTNode>& node, int indent) {
    if (!node) {
        printIndent(indent);
        cout << "(nullptr)" << endl;
        return;
    }

    // Using dynamic_pointer_cast to determine the type and call specialized printers
    // This is safer and more object-oriented than relying on node->type_name string comparisons directly for logic.
    if (auto p = dynamic_pointer_cast<ProgramNode>(node)) printProgramNode(p, indent);
    else if (auto p = dynamic_pointer_cast<BlockNode>(node)) printBlockNode(p, indent);
    else if (auto p = dynamic_pointer_cast<ExpressionStatementNode>(node)) printExpressionStatementNode(p, indent);
    else if (auto p = dynamic_pointer_cast<IfNode>(node)) printIfNode(p, indent);
    else if (auto p = dynamic_pointer_cast<WhileNode>(node)) printWhileNode(p, indent);
    else if (auto p = dynamic_pointer_cast<ForNode>(node)) printForNode(p, indent);
    else if (auto p = dynamic_pointer_cast<ReturnNode>(node)) printReturnNode(p, indent);
    else if (auto p = dynamic_pointer_cast<BreakNode>(node)) { printIndent(indent); cout << "BreakNode (" << p->type_name << ")" << endl; }
    else if (auto p = dynamic_pointer_cast<ContinueNode>(node)) { printIndent(indent); cout << "ContinueNode (" << p->type_name << ")" << endl; }
    else if (auto p = dynamic_pointer_cast<VariableDeclarationNode>(node)) printVariableDeclarationNode(p, indent);
    else if (auto p = dynamic_pointer_cast<FunctionDeclarationNode>(node)) printFunctionDeclarationNode(p, indent);
    else if (auto p = dynamic_pointer_cast<AssignmentStatementNode>(node)) printAssignmentStatementNode(p, indent);
    else if (auto p = dynamic_pointer_cast<AssignmentNode>(node)) printAssignmentNode(p, indent);
    else if (auto p = dynamic_pointer_cast<BinaryExpressionNode>(node)) printBinaryExpressionNode(p, indent);
    else if (auto p = dynamic_pointer_cast<UnaryExpressionNode>(node)) printUnaryExpressionNode(p, indent);
    else if (auto p = dynamic_pointer_cast<IdentifierNode>(node)) printIdentifierNode(p, indent);
    else if (auto p = dynamic_pointer_cast<FunctionCallNode>(node)) printFunctionCallNode(p, indent);
    else if (auto p = dynamic_pointer_cast<StringLiteralNode>(node)) printStringLiteralNode(p, indent);
    else if (auto p = dynamic_pointer_cast<CharLiteralNode>(node)) printCharLiteralNode(p, indent);
    else if (auto p = dynamic_pointer_cast<NumberNode>(node)) printNumberNode(p, indent);
    else if (auto p = dynamic_pointer_cast<BooleanNode>(node)) printBooleanNode(p, indent);
    else {
        printIndent(indent);
        cout << "Unknown or unhandled ASTNode type: " << (node->type_name.empty() ? "(no type_name)" : node->type_name) << endl;
        // Generic child printing for unhandled complex nodes
        if(!node->getChildren().empty()){
            printIndent(indent + 1);
            cout << "Generic Children:" << endl;
            for(const auto& child : node->getChildren()){
                printAST(child, indent + 2);
            }
        }
    }
}


int main() {
    string source_code = R"(
        int calculateSum(int a, int b) {
            int result;
            result = a + b;
            return result;
        }

        void main() {
            int x = 10;
            int y;
            y = 20;
            if (x > 5) {
                x = x + (y * 2);
                calculateSum(x, y); // Expression statement with function call
            } else {
                x = 0;
            }
            while (x < 15) {
                x = x + 1;
            }
<<<<<<< HEAD
            for (int i = 0; i < 3; i = i + 2) {
=======
            for (int i = 0; i < 3; i = i +2) {
>>>>>>> 81c9dab2
                y = y - 1;
            }
            return 0; // Return with no value (void context)
        }
    )";

    Lexer lexer(source_code);
    vector<Token> tokens = lexer.tokenize();

    cout << "=== Tokens ===\n";
    for (const auto& token : tokens) {
        cout << "Token: '" << token.value << "'"
                  << "\tType: " << tokenTypeToString(token.type) // Assumes tokenTypeToString is in Lexer.h
                  << "\t(Line: " << token.line
                  << ", Col: " << token.col << ")\n";
    }
    cout << endl;

    Parser parser(tokens);
    // parser.parse() now returns shared_ptr<ProgramNode>
    shared_ptr<ProgramNode> ast_root = parser.parse();

    cout << "=== AST ===\n";
    if (ast_root) {
        printAST(ast_root);
    } else {
        std::cout << "Parsing failed to produce an AST root." << std::endl;
    }

Transpiler transpiler;
std::string code = transpiler.transpile(ast_root);


std::cout << "=== Transpiled Python Code ===\n" << code << std::endl;

    return 0;
}<|MERGE_RESOLUTION|>--- conflicted
+++ resolved
@@ -252,11 +252,7 @@
             while (x < 15) {
                 x = x + 1;
             }
-<<<<<<< HEAD
-            for (int i = 0; i < 3; i = i + 2) {
-=======
             for (int i = 0; i < 3; i = i +2) {
->>>>>>> 81c9dab2
                 y = y - 1;
             }
             return 0; // Return with no value (void context)
